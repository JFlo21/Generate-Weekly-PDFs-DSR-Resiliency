--- conflicted
+++ resolved
@@ -165,14 +165,12 @@
         )
 
     # Remove all form annotations so the values become static (flattening).
-<<<<<<< HEAD
+
     # ``remove_annotations`` requires specifying the types of annotations to
     # remove. Passing ``None`` removes all annotations, which effectively
     # flattens the form fields while leaving the filled values intact.
     final_writer.remove_annotations(None)
-=======
-    final_writer.remove_annotations()
->>>>>>> 42e2db22
+
 
     # The final `flatten_pages()` call is no longer needed as each page has
     # already been processed.
