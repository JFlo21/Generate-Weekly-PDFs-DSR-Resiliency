import os
import json
import hashlib
import datetime
from dateutil import parser
from PyPDF2 import PdfReader, PdfWriter
from PyPDF2.generic import NameObject, BooleanObject
import smartsheet

# Environment setup
API_TOKEN = os.getenv("SMARTSHEET_API_TOKEN")
SHEET_ID = os.getenv("SOURCE_SHEET_ID")
PDF_TEMPLATE_PATH = "template.pdf"
DOCS_FOLDER = "docs/assets"
METADATA_PATH = os.path.join(DOCS_FOLDER, "metadata.json")
os.makedirs(DOCS_FOLDER, exist_ok=True)

# Smartsheet client
client = smartsheet.Smartsheet(API_TOKEN)

# Column IDs
COLUMNS = {
    'Foreman': 5476104938409860,
    'Work Request #': 3620163004092292,
    'Weekly Referenced Logged Date': 2398418129080196,
    'Dept #': 6997862724620164,
    'Customer Name': 491507762810756,
    'Work Order #': 3885814985740164,
    'Area': 1634015172054916,
    'Pole #': 3621340785102724,
    'CU': 5574664846004100,
    'Work Type': 5503286066761604,
    'CU Description': 6727495535251332,
    'Unit of Measure': 1672112936537988,
    'Quantity': 3251486253076356,
    'Redlined Total Price': 6339054112821124
}

<<<<<<< HEAD
# Utilities
=======
client = smartsheet.Smartsheet(API_TOKEN)
# Accumulates metadata for each generated PDF so the React
# interface can display file details.
metadata_entries = []

>>>>>>> 24730165
def get_week_ending(date_str):
    """Return Sunday of the week that contains the given date string."""
    date = parser.parse(date_str)
    days_ahead = 6 - date.weekday()
    return (date + datetime.timedelta(days=days_ahead)).strftime("%m/%d/%y")

def get_sheet_rows():
    """Fetch all rows from the source Smartsheet."""
    sheet = client.Sheets.get_sheet(SHEET_ID)
    return sheet.rows

def group_rows_by_criteria(rows):
    """Group sheet rows by foreman, work request and week ending."""
    groups = {}
    for row in rows:
        cells = {c.column_id: c.value for c in row.cells}
        foreman = cells.get(COLUMNS['Foreman'])
        wr = cells.get(COLUMNS['Work Request #'])
        log_date = cells.get(COLUMNS['Weekly Referenced Logged Date'])
        if not foreman or not wr or not log_date:
            # Skip rows missing any of the grouping columns
            continue
        week_ending = get_week_ending(log_date)
        key = f"{foreman}_{wr}_{week_ending.replace('/', '')}"
        groups.setdefault(key, []).append((row.id, cells))
    return groups

def chunk_rows(rows, chunk_size=38):
    for i in range(0, len(rows), chunk_size):
        yield rows[i:i + chunk_size]

def generate_row_group_hash(rows):
    hash_input = ''
    for _, row_data in sorted(rows, key=lambda x: x[0]):
        values = [str(v) for v in row_data.values()]
        hash_input += '|'.join(values) + '\n'
    return hashlib.sha256(hash_input.encode('utf-8')).hexdigest()

def load_metadata():
    if os.path.exists(METADATA_PATH):
        with open(METADATA_PATH, 'r') as f:
            return json.load(f)
    return []

def save_metadata(metadata):
    with open(METADATA_PATH, 'w') as f:
        json.dump(metadata, f, indent=2)

def has_data_changed(group_key, new_hash, metadata):
    for entry in metadata:
        if entry['key'] == group_key:
            return entry['hash'] != new_hash
    return True

def fill_pdf(group_key, rows):
<<<<<<< HEAD
    from copy import deepcopy
=======
    """Fill a PDF template with the grouped row data."""
    first_row = rows[0][1]
>>>>>>> 24730165
    foreman, wr_num, week_end_raw = group_key.split('_')
    week_end = f"{week_end_raw[:2]}/{week_end_raw[2:4]}/{week_end_raw[4:]}"
    output_filename = f"WR_{wr_num}_WeekEnding_{week_end_raw}.pdf"
    output_path = os.path.join(DOCS_FOLDER, output_filename)

    reader = PdfReader(PDF_TEMPLATE_PATH)
    writer = PdfWriter()
    total_price = 0.0

    for page_idx, chunk in enumerate(chunk_rows(rows)):
        writer.add_page(deepcopy(reader.pages[0]))
        form_data = {}

        if page_idx == 0:
            first_row = chunk[0][1]
            form_data.update({
                "Week Ending Date": week_end,
                "Employee Name": foreman,
                "JobPhase Dept No": str(first_row.get(COLUMNS['Dept #'], '')).split('.')[0],
                "Customer Name": first_row.get(COLUMNS['Customer Name'], ''),
                "Work Order": str(first_row.get(COLUMNS['Work Order #'], '')).split('.')[0],
                "Work Request": str(wr_num).split('.')[0],
                "LocationAddress": first_row.get(COLUMNS['Area'], '')
            })

        for i, (_, row_data) in enumerate(chunk):
            idx = i + 1
            def f(k): return f"{k}Row{idx}"

            raw_price = row_data.get(COLUMNS['Redlined Total Price'], '')
            if raw_price:
                try:
                    price_val = float(str(raw_price).replace('$', '').replace(',', ''))
                    total_price += price_val
                    price_formatted = f"${price_val:,.2f}"
                except:
                    price_formatted = ''
            else:
                price_formatted = ''

            form_data.update({
                f("Point Number"): row_data.get(COLUMNS['Pole #'], ''),
                f("Billable Unit Code"): row_data.get(COLUMNS['CU'], ''),
                f("Work Type"): row_data.get(COLUMNS['Work Type'], ''),
                f("Unit Description"): row_data.get(COLUMNS['CU Description'], ''),
                f("Unit of Measure"): row_data.get(COLUMNS['Unit of Measure'], ''),
                f(" of Units Completed"): str(row_data.get(COLUMNS['Quantity'], '')).split('.')[0],
                f("Pricing"): price_formatted
            })

        if page_idx == 0:
            form_data["PricingTOTAL"] = f"${total_price:,.2f}"

        writer.update_page_form_field_values(writer.pages[-1], form_data)

    if "/AcroForm" in reader.trailer["/Root"]:
        writer._root_object.update({
            NameObject("/AcroForm"): reader.trailer["/Root"]["/AcroForm"]
        })
        writer._root_object["/AcroForm"].update({
            NameObject("/NeedAppearances"): BooleanObject(True)
        })

    with open(output_path, "wb") as f:
        writer.write(f)

    return output_path, output_filename, foreman, week_end

<<<<<<< HEAD
=======
def should_upload(file_path, row_id):
    """Return False if an attachment with the same name already exists."""
    attachments = client.Attachments.list_row_attachments(SHEET_ID, row_id).data
    base = os.path.basename(file_path)
    for att in attachments:
        if att.name == base:
            return False
    return True

>>>>>>> 24730165
def attach_to_row(file_path, row_id):
    """Upload the given PDF to the specified Smartsheet row."""
    with open(file_path, 'rb') as f:
        client.Attachments.attach_file_to_row(
            SHEET_ID, row_id, (os.path.basename(file_path), f, 'application/pdf'))

<<<<<<< HEAD
=======
def write_metadata_file():
    """Persist collected metadata to disk for the web UI."""
    with open(METADATA_PATH, "w") as f:
        json.dump(metadata_entries, f, indent=2)

>>>>>>> 24730165
def main():
    """Generate PDFs from Smartsheet and write metadata for the web site."""
    rows = get_sheet_rows()
    groups = group_rows_by_criteria(rows)
    metadata = load_metadata()
    updated_metadata = []

    for group_key, group_rows in groups.items():
        group_hash = generate_row_group_hash(group_rows)
        if not has_data_changed(group_key, group_hash, metadata):
            print(f"⏩ No change: {group_key}")
            updated_metadata.append({
                "key": group_key,
                "filename": f"WR_{group_key.split('_')[1]}_WeekEnding_{group_key.split('_')[2]}.pdf",
                "hash": group_hash
            })
            continue

        pdf_path, filename, foreman, week_end = fill_pdf(group_key, group_rows)
        attach_to_row(pdf_path, group_rows[0][0])

<<<<<<< HEAD
        updated_metadata.append({
            "key": group_key,
            "filename": filename,
            "hash": group_hash
=======
        file_stats = os.stat(pdf_path)
        metadata_entries.append({
            "filename": filename,
            "week_ending": week_end,
            "foreman": foreman,
            "work_request": group_key.split("_")[1],
            "size": file_stats.st_size,
            "uploaded": datetime.date.today().isoformat()
>>>>>>> 24730165
        })

        print(f"✅ Uploaded: {filename}")

    save_metadata(updated_metadata)
    print("📁 Metadata updated.")

if __name__ == "__main__":
    main()<|MERGE_RESOLUTION|>--- conflicted
+++ resolved
@@ -36,15 +36,9 @@
     'Redlined Total Price': 6339054112821124
 }
 
-<<<<<<< HEAD
-# Utilities
-=======
 client = smartsheet.Smartsheet(API_TOKEN)
-# Accumulates metadata for each generated PDF so the React
-# interface can display file details.
 metadata_entries = []
 
->>>>>>> 24730165
 def get_week_ending(date_str):
     """Return Sunday of the week that contains the given date string."""
     date = parser.parse(date_str)
@@ -100,12 +94,7 @@
     return True
 
 def fill_pdf(group_key, rows):
-<<<<<<< HEAD
-    from copy import deepcopy
-=======
-    """Fill a PDF template with the grouped row data."""
     first_row = rows[0][1]
->>>>>>> 24730165
     foreman, wr_num, week_end_raw = group_key.split('_')
     week_end = f"{week_end_raw[:2]}/{week_end_raw[2:4]}/{week_end_raw[4:]}"
     output_filename = f"WR_{wr_num}_WeekEnding_{week_end_raw}.pdf"
@@ -174,10 +163,7 @@
 
     return output_path, output_filename, foreman, week_end
 
-<<<<<<< HEAD
-=======
 def should_upload(file_path, row_id):
-    """Return False if an attachment with the same name already exists."""
     attachments = client.Attachments.list_row_attachments(SHEET_ID, row_id).data
     base = os.path.basename(file_path)
     for att in attachments:
@@ -185,21 +171,16 @@
             return False
     return True
 
->>>>>>> 24730165
 def attach_to_row(file_path, row_id):
     """Upload the given PDF to the specified Smartsheet row."""
     with open(file_path, 'rb') as f:
         client.Attachments.attach_file_to_row(
             SHEET_ID, row_id, (os.path.basename(file_path), f, 'application/pdf'))
 
-<<<<<<< HEAD
-=======
 def write_metadata_file():
-    """Persist collected metadata to disk for the web UI."""
     with open(METADATA_PATH, "w") as f:
         json.dump(metadata_entries, f, indent=2)
 
->>>>>>> 24730165
 def main():
     """Generate PDFs from Smartsheet and write metadata for the web site."""
     rows = get_sheet_rows()
@@ -221,21 +202,11 @@
         pdf_path, filename, foreman, week_end = fill_pdf(group_key, group_rows)
         attach_to_row(pdf_path, group_rows[0][0])
 
-<<<<<<< HEAD
-        updated_metadata.append({
-            "key": group_key,
-            "filename": filename,
-            "hash": group_hash
-=======
-        file_stats = os.stat(pdf_path)
         metadata_entries.append({
             "filename": filename,
             "week_ending": week_end,
             "foreman": foreman,
-            "work_request": group_key.split("_")[1],
-            "size": file_stats.st_size,
-            "uploaded": datetime.date.today().isoformat()
->>>>>>> 24730165
+            "work_request": group_key.split("_")[1]
         })
 
         print(f"✅ Uploaded: {filename}")
